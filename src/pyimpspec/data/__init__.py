--- conflicted
+++ resolved
@@ -43,11 +43,8 @@
     parse_mpt,
     parse_p00,
     parse_spreadsheet,
-<<<<<<< HEAD
     parse_z,
     parse_pssession,
-=======
->>>>>>> 2fbd6fd8
     parse_par,
 )
 from .formats.helpers import _validate_path
@@ -75,6 +72,7 @@
         ".xlsx": parse_spreadsheet,
         ".txt": parse_csv,
         ".csv": parse_csv,
+        ".par": parse_par,
         ".par": parse_par,
     }
 
