# pyimpspec is licensed under the GPLv3 or later (https://www.gnu.org/licenses/gpl-3.0.html).
# Copyright 2024 pyimpspec developers
#
# This program is free software: you can redistribute it and/or modify
# it under the terms of the GNU General Public License as published by
# the Free Software Foundation, either version 3 of the License, or
# (at your option) any later version.
#
# This program is distributed in the hope that it will be useful,
# but WITHOUT ANY WARRANTY; without even the implied warranty of
# MERCHANTABILITY or FITNESS FOR A PARTICULAR PURPOSE.  See the
# GNU General Public License for more details.
#
# You should have received a copy of the GNU General Public License
# along with this program.  If not, see <https://www.gnu.org/licenses/>.
#
# The licenses of pyimpspec's dependencies and/or sources of portions of code are included in
# the LICENSES folder.

from pathlib import Path
from unittest import TestCase
from json import dumps, loads
from pyimpspec import (
    DataSet,
    parse_data,
)
from pyimpspec.data.data_set import VERSION
from pyimpspec.typing import (
    ComplexImpedance,
    ComplexImpedances,
    Frequency,
    Frequencies,
)
from numpy import (
    allclose,
    array,
)
from typing import (
    Callable,
    Dict,
    List,
    Optional,
)
from os import walk
from os.path import (
    basename,
    dirname,
    join,
    splitext,
)
from pandas import DataFrame
from test_matplotlib import (
    UNFILLED_MARKERS,
    check_mpl_return_values,
    mpl,
    primitive_mpl_plotters,
)


def get_control_data() -> DataSet:
    return DataSet.from_dict(
        {
            "version": 1,
            "label": "Control",
            "frequency": [
                10000.0,
                7196.85673001152,
                5179.47467923121,
                3727.59372031494,
                2682.69579527973,
                1930.69772888325,
                1389.49549437314,
                1000.0,
                719.685673001152,
                517.947467923121,
                372.759372031494,
                268.269579527973,
                193.069772888325,
                138.949549437314,
                100.0,
                71.9685673001152,
                51.7947467923121,
                37.2759372031494,
                26.8269579527973,
                19.3069772888325,
                13.8949549437314,
                10.0,
                7.19685673001152,
                5.17947467923121,
                3.72759372031494,
                2.68269579527973,
                1.93069772888325,
                1.38949549437314,
                1.0,
            ],
            "real": [
                109.00918219439,
                112.057759954682,
                116.906245842316,
                124.834566504841,
                137.770479052544,
                157.971701100428,
                186.636916072821,
                221.690825019137,
                257.437427532301,
                288.118363568086,
                311.563115366785,
                328.958937177027,
                342.639052460841,
                354.649295730333,
                366.399861210884,
                378.777952592123,
                392.326418700802,
                407.370451984566,
                424.085899178091,
                442.527901931489,
                462.638253653398,
                484.245515868873,
                507.068153598917,
                530.727486829165,
                554.773334457305,
                578.720842454073,
                602.093062736189,
                624.461682820694,
                645.478700150494,
            ],
            "imaginary": [
                -26.5556798765152,
                -35.1662256016599,
                -46.4663772865298,
                -60.8522924167586,
                -78.0893530523511,
                -96.480585382064,
                -112.204629862651,
                -120.39912459346,
                -118.650600986126,
                -109.310321223647,
                -97.2956995983817,
                -86.5539533982431,
                -78.8886755242402,
                -74.587868105523,
                -73.2559400473505,
                -74.2956945797458,
                -77.1022034740841,
                -81.1148201939911,
                -85.8172962476514,
                -90.7274808764653,
                -95.3931737367316,
                -99.3992549174071,
                -102.385330669065,
                -104.069381709955,
                -104.270595391674,
                -102.92415906369,
                -100.082675458352,
                -95.9025788682872,
                -90.618128307383,
            ],
        }
    )


def get_test_files(extension: Optional[str] = None) -> List[str]:
    root: str
    files: List[str]
    for root, _, files in walk(dirname(__file__)):
        break

    files = list(filter(lambda _: _.startswith("data"), files))
    assert len(files) > 0

    files.sort()
    files = list(map(lambda _: join(root, _), files))
    if extension is None:
        return files

    files = list(filter(lambda _: splitext(_)[1] == extension, files))
    assert len(files) > 0

    return files


class TestDataSet(TestCase):
    @classmethod
    def setUpClass(cls):
        cls.f: Frequencies = array(
            list(range(1, 21)),
            dtype=Frequency,
        )
        cls.Z: ComplexImpedances = array(
            list(
                map(
                    lambda _: complex(_, -_),
                    range(1, 21),
                )
            ),
            dtype=ComplexImpedance,
        )
        cls.mask: Dict[int, bool] = {
            2: True,
            7: True,
            15: False,
        }
        cls.path: str = "/test/path/file.ext"
        cls.data: DataSet = DataSet(cls.f, cls.Z, cls.mask, cls.path)

    def test_constructor(self):
        with self.assertRaises(ValueError):
            DataSet(array([]), array([]))

        DataSet([1], [complex(1, -1)])

    def test_get_set_path(self):
        self.assertEqual(self.data.get_path(), self.path)
        self.data.set_path("test")
        self.assertEqual(self.data.get_path(), "test")
        self.data.set_path(self.path)

    def test_unique_frequencies(self):
        with self.assertRaises(ValueError):
            DataSet([1, 1], [complex(1, -1)] * 2)

    def test_frequency_order(self):
        f: Frequencies = self.data.get_frequencies()
        self.assertGreater(f[0], f[-1])
        self.assertEqual(f[0], self.f[-1])
        self.assertEqual(f[-1], self.f[0])

    def test_get_label(self):
        self.assertEqual(self.data.get_label(), splitext(basename(self.path))[0])

    def test_get_num_points(self):
        self.assertEqual(self.data.get_num_points(), 18)
        self.assertEqual(self.data.get_num_points(masked=None), 20)
        self.assertEqual(self.data.get_num_points(masked=True), 2)
        self.assertEqual(self.data.get_num_points(masked=False), 18)

    def test_getters(self):
        methods: List[Callable] = [
            self.data.get_frequencies,
            self.data.get_impedances,
            self.data.get_magnitudes,
            self.data.get_phases,
        ]
        method: Callable
        for method in methods:
            self.assertEqual(len(method()), 18)
            self.assertEqual(len(method(masked=None)), 20)
            self.assertEqual(len(method(masked=True)), 2)
            self.assertEqual(len(method(masked=False)), 18)
        # Nyquist data
        self.assertEqual(len(self.data.get_nyquist_data()[0]), 18)
        self.assertEqual(len(self.data.get_nyquist_data(masked=None)[0]), 20)
        self.assertEqual(len(self.data.get_nyquist_data(masked=True)[0]), 2)
        self.assertEqual(len(self.data.get_nyquist_data(masked=False)[0]), 18)
        # Bode data
        self.assertEqual(len(self.data.get_bode_data()[0]), 18)
        self.assertEqual(len(self.data.get_bode_data(masked=None)[0]), 20)
        self.assertEqual(len(self.data.get_bode_data(masked=True)[0]), 2)
        self.assertEqual(len(self.data.get_bode_data(masked=False)[0]), 18)

    def test_from_dict(self):
        label: str = "label"
        dictionaries: List[dict] = [
            {
                "version": 1,
                "frequency": self.f,
                "real": self.Z.real,
                "imaginary": self.Z.imag,
                "mask": self.mask,
                "path": self.path,
                "label": label,
            },
            {
                "version": 2,
                "frequencies": self.f,
                "real_impedances": self.Z.real,
                "imaginary_impedances": self.Z.imag,
                "mask": self.mask,
                "path": self.path,
                "label": label,
            },
        ]
        d: dict
        for d in dictionaries:
            data: DataSet = DataSet.from_dict(d)
            self.assertEqual(data.get_path(), self.path)
            self.assertEqual(data.get_label(), label)
            self.assertEqual(data.get_num_points(), 18)
            self.assertEqual(data.get_num_points(masked=None), 20)
            self.assertEqual(data.get_num_points(masked=True), 2)
            self.assertEqual(data.get_num_points(masked=False), 18)
            json: str = dumps(data.to_dict())
            d = loads(json)
            data = DataSet.from_dict(d)
            self.assertEqual(data.get_path(), self.path)
            self.assertEqual(data.get_label(), label)
            self.assertEqual(data.get_num_points(), 18)
            self.assertEqual(data.get_num_points(masked=None), 20)
            self.assertEqual(data.get_num_points(masked=True), 2)
            self.assertEqual(data.get_num_points(masked=False), 18)

    def test_subtract_impedances(self):
        freq: Frequencies = array(list(map(float, reversed(range(1, 6)))))
        Z: ComplexImpedances = array(list(map(lambda _: complex(_, -_), range(1, 6))))
        data: DataSet = DataSet(freq, Z)

        i: int
        z: complex
        for i, z in enumerate(data.get_impedances()):
            self.assertEqual(z, Z[i])

        data.subtract_impedances(array(complex(1, -1)))
        for i, z in enumerate(data.get_impedances()):
            self.assertEqual(z, Z[i] - complex(1, -1))

    def test_get_set_label(self):
        data: DataSet = DataSet(array([1.0]), array([complex(1, -1)]))
        self.assertEqual(data.get_label(), "")
        label: str = "testing"
        data.set_label(label)
        self.assertEqual(data.get_label(), label)

    def test_get_set_mask(self):
        data: DataSet = DataSet(array([1.0]), array([complex(1, -1)]))

        data.set_mask({0: True})
        self.assertEqual(len(data.get_mask()), 1)
        self.assertTrue(any(data.get_mask().values()))
        self.assertTrue(data.get_mask()[0])

        data = DataSet.duplicate(get_control_data())
        self.assertEqual(len(data.get_mask()), 29)
        self.assertTrue(not any(data.get_mask().values()))

        data = DataSet(
            data.get_frequencies(),
            data.get_impedances(),
            mask={-1: True, 30: True},
        )
        self.assertEqual(len(data.get_mask()), 29)
        with self.assertRaises(KeyError):
            data.get_mask()[-1]
        with self.assertRaises(KeyError):
            data.get_mask()[30]
        self.assertTrue(not any(data.get_mask().values()))

        data = DataSet(
            data.get_frequencies(),
            data.get_impedances(),
            mask={5: True, 6: False},
        )
        self.assertEqual(len(data.get_mask()), 29)
        self.assertTrue(any(data.get_mask().values()))
        self.assertEqual(data.get_mask()[5], True)
        self.assertEqual(data.get_mask()[6], False)

    def test_get_values(self):
        data: DataSet = DataSet(array([1.0]), array([complex(1, -1)]))
        self.assertEqual(data.get_frequencies()[0], 1)

        self.assertEqual(data.get_impedances()[0].real, 1)
        self.assertEqual(data.get_impedances()[0].imag, -1)

        self.assertEqual(data.get_magnitudes()[0], abs(complex(1, -1)))
        self.assertEqual(data.get_phases()[0], -45)

        self.assertEqual(len(data.get_nyquist_data()), 2)
        self.assertEqual(data.get_nyquist_data()[0][0], 1)
        self.assertEqual(data.get_nyquist_data()[1][0], 1)

        self.assertEqual(len(data.get_bode_data()), 3)
        self.assertEqual(data.get_bode_data()[0][0], 1)
        self.assertEqual(data.get_bode_data()[1][0], abs(complex(1, -1)))
        self.assertEqual(data.get_bode_data()[2][0], 45)

    def test_to_dict(self):
        path: str = "/test/path/file.ext"
        label: str = "testing"
        data: DataSet = DataSet(
            array([1.0]),
            array([complex(1, -1)]),
            {0: True},
            path,
            label,
        )
        dictionary: dict = data.to_dict()
        self.assertTrue("version" in dictionary, True)
        self.assertTrue("path" in dictionary, True)
        self.assertTrue("label" in dictionary, True)
        self.assertTrue("frequencies" in dictionary, True)
        self.assertTrue("real_impedances" in dictionary, True)
        self.assertTrue("imaginary_impedances" in dictionary, True)
        self.assertTrue("mask" in dictionary, True)

        self.assertIsInstance(dictionary["version"], int)
        self.assertIsInstance(dictionary["path"], str)
        self.assertIsInstance(dictionary["label"], str)
        self.assertIsInstance(dictionary["frequencies"], list)
        self.assertIsInstance(dictionary["real_impedances"], list)
        self.assertIsInstance(dictionary["imaginary_impedances"], list)
        self.assertIsInstance(dictionary["mask"], dict)

        self.assertEqual(dictionary["version"], VERSION)
        self.assertEqual(dictionary["path"], path)
        self.assertEqual(dictionary["label"], label)
        self.assertEqual(dictionary["frequencies"][0], 1)
        self.assertEqual(dictionary["real_impedances"][0], 1)
        self.assertEqual(dictionary["imaginary_impedances"][0], -1)
        self.assertEqual(dictionary["mask"][0], True)

        json: str = dumps(dictionary)

    def test_duplicate(self):
        data: DataSet = DataSet.duplicate(get_control_data())
        self.assertEqual(data.get_label(), "Control")
        data = DataSet.duplicate(get_control_data(), label="test")
        self.assertEqual(data.get_label(), "test")

    def test_average(self):
        control: DataSet = get_control_data()

        data_1: DataSet = get_control_data()
        data_1.subtract_impedances(array(complex(-1, -2)))
        self.assertFalse(allclose(control.get_impedances(), data_1.get_impedances()))

        data_2: DataSet = get_control_data()
        data_2.subtract_impedances(array(complex(1, 2)))
        self.assertFalse(allclose(control.get_impedances(), data_2.get_impedances()))

        average: DataSet = DataSet.average([data_1, data_2])
        self.assertTrue(allclose(control.get_impedances(), average.get_impedances()))

    def test_to_dataframe(self):
        data: DataSet = get_control_data()

        df: DataFrame = data.to_dataframe()
        self.assertIsInstance(df, DataFrame)
        self.assertEqual(len(df), 29)

        data.set_mask({5: True, 7: True})
        df = data.to_dataframe(masked=None)
        self.assertEqual(len(df), 29)

        df = data.to_dataframe(masked=True)
        self.assertEqual(len(df), 2)

        df = data.to_dataframe(masked=False)
        self.assertEqual(len(df), 27)

        df = data.to_dataframe(
            columns=[
                "test1",
                "test2",
                "test3",
                "test4",
                "test5",
            ]
        )

        i: int
        label: str
        for i, label in enumerate(df.columns, start=1):
            self.assertEqual(label, f"test{i}")

        self.assertTrue(df[df.columns[-3]][0] < 0.0)
        self.assertTrue(df[df.columns[-1]][0] < 0.0)

        df = data.to_dataframe(negative_imaginary=True, negative_phase=True)
        self.assertTrue(df[df.columns[-3]][0] > 0.0)
        self.assertTrue(df[df.columns[-1]][0] > 0.0)

    def test_repr(self):
        data: DataSet = DataSet.duplicate(get_control_data())
        self.assertEqual(repr(data), f"DataSet ({data.get_label()}, {hex(id(data))})")

    def test_low_pass(self):
        data: DataSet = get_control_data()
        data.set_mask({15: True})
        data.low_pass(1000.0)
        self.assertEqual(data.get_num_points(), 21)

    def test_high_pass(self):
        data: DataSet = get_control_data()
        data.set_mask({5: True})
        data.high_pass(1000.0)
        self.assertEqual(data.get_num_points(), 7)

    def test_matplotlib(self):
        data: DataSet = self.data
        plotter: Callable
        for plotter in primitive_mpl_plotters:
            check_mpl_return_values(self, *plotter(data=None))
            check_mpl_return_values(self, *plotter(data=data))
            check_mpl_return_values(self, *plotter(data=data, colored_axes=True))

        check_mpl_return_values(self, *mpl.plot_data(data=data))
        check_mpl_return_values(
            self,
            *mpl.plot_magnitude(
                data=data,
                marker=next(
                    iter(UNFILLED_MARKERS),
                ),
            ),
        )


class TestFormatParsers(TestCase):
    def validate(self, data: DataSet, control: DataSet, atol: float = 1e-8):
        self.assertEqual(control.get_num_points(), data.get_num_points())
        self.assertTrue(
            allclose(control.get_frequencies(), data.get_frequencies(), atol=atol)
        )
        self.assertTrue(
            allclose(control.get_impedances(), data.get_impedances(), atol=atol)
        )

    def test_pathlib_path(self):
        control: DataSet = get_control_data()

        path: Path = Path(__file__).parent
        path = path.joinpath("data.mpt")

        data: DataSet
        for data in parse_data(path):
            self.validate(data, control)

    def test_csv(self):
        control: DataSet = get_control_data()

        path: str
        data: DataSet
        for path in get_test_files(".csv"):
            for data in parse_data(path):
                self.validate(data, control)

        for data in parse_data(Path(path)):
            self.validate(data, control)

        self.validate(parse_data(path, file_format="CSV")[0], control)
        data_sets: List[DataSet] = parse_data("./case-multiple-spectra.csv")
        self.assertEqual(len(data_sets), 4)
        self.assertTrue(all(map(lambda d: len(d.get_frequencies()) == 29, data_sets)))

        for data in parse_data("./case-multiple-spectra.csv"):
            self.validate(data, control, atol=1e-1)

        self.assertEqual(len(parse_data("./case-multiple-spectra-reverse.csv")), 2)

        for data in parse_data("./case-multiple-spectra-reverse.csv"):
            self.validate(data, control, atol=1e-1)

        self.assertEqual(len(parse_data("./case-multiple-spectra-reverse.csv")), 2)

        for data in parse_data("./case-negative-real-imaginary.csv"):
            self.validate(data, control, atol=1e-1)

    def test_i2b(self):
        control: DataSet = get_control_data()

        paths: List[str] = get_test_files(".i2b")
        self.assertTrue(len(paths) > 0)

        path: str
        for path in paths:
            data: DataSet
            for data in parse_data(path):
                self.validate(data, control)

        for data in parse_data(Path(path)):
            self.validate(data, control)

    def test_xlsx(self):
        control: DataSet = get_control_data()

        paths: List[str] = get_test_files(".xlsx")
        self.assertTrue(len(paths) > 0)

        path: str
        for path in paths:
            data: DataSet
            for data in parse_data(path):
                self.validate(data, control)

        for data in parse_data(Path(path)):
            self.validate(data, control)

    def test_ods(self):
        control: DataSet = get_control_data()

        paths: List[str] = get_test_files(".ods")
        self.assertTrue(len(paths) > 0)

        path: str
        for path in paths:
            data: DataSet
            for data in parse_data(path):
                self.validate(data, control)

        for data in parse_data(Path(path)):
            self.validate(data, control)

    def test_dta(self):
        control: DataSet = get_control_data()

        paths: List[str] = get_test_files(".dta")
        self.assertTrue(len(paths) > 0)

        path: str
        for path in paths:
            data: DataSet
            for data in parse_data(path):
                self.validate(data, control)

        for data in parse_data(Path(path)):
            self.validate(data, control)

        path = join(dirname(__file__), "drift-corrected-data.dta")
        data_sets: List[DataSet] = parse_data(path)

        self.assertIsInstance(data_sets, list)
        self.assertEqual(len(data_sets), 2)
        self.assertTrue(all(map(lambda data: isinstance(data, DataSet), data_sets)))

        self.assertTrue("corrected" in data_sets[0].get_label())
        self.assertTrue("uncorrected" in data_sets[1].get_label())

        self.assertTrue(
            allclose(
                data_sets[0].get_frequencies(),
                data_sets[1].get_frequencies(),
            )
        )

        Z_corrected: ComplexImpedances = data_sets[0].get_impedances()
        Z_uncorrected: ComplexImpedances = data_sets[1].get_impedances()
        self.assertFalse(allclose(Z_corrected.real, Z_uncorrected.real))
        self.assertFalse(allclose(Z_corrected.imag, Z_uncorrected.imag))

    def test_idf(self):
        control: DataSet = get_control_data()

        paths: List[str] = get_test_files(".idf")
        self.assertTrue(len(paths) > 0)

        path: str
        for path in paths:
            data: DataSet
            for data in parse_data(path):
                self.validate(data, control)

        for data in parse_data(Path(path)):
            self.validate(data, control)

    def test_ids(self):
        control: DataSet = get_control_data()

        paths: List[str] = get_test_files(".ids")
        self.assertTrue(len(paths) > 0)

        path: str
        for path in paths:
            data: DataSet
            for data in parse_data(path):
                self.validate(data, control)

        for data in parse_data(Path(path)):
            self.validate(data, control)

    def test_no_extension(self):
        control: DataSet = get_control_data()

        paths: List[str] = get_test_files("")
        self.assertTrue(len(paths) > 0)

        path: str
        for path in paths:
            data: DataSet
            for data in parse_data(path):
                self.validate(data, control, atol=1e-1)

        for data in parse_data(Path(path)):
            self.validate(data, control, atol=1e-1)

    def test_dfr(self):
        control: DataSet = get_control_data()

        paths: List[str] = get_test_files(".dfr")
        self.assertTrue(len(paths) > 0)

        path: str
        for path in paths:
            data: DataSet
            for data in parse_data(path):
                self.validate(data, control)

        for data in parse_data(Path(path)):
            self.validate(data, control)

    def test_p00(self):
        control: DataSet = get_control_data()

        paths: List[str] = get_test_files(".P00")
        self.assertTrue(len(paths) > 0)

        path: str
        for path in paths:
            data: DataSet
            for data in parse_data(path):
                self.validate(data, control, atol=1e-1)

        for data in parse_data(Path(path)):
            self.validate(data, control, atol=1e-1)

    def test_mpt(self):
        control: DataSet = get_control_data()

        paths: List[str] = get_test_files(".mpt")
        self.assertTrue(len(paths) > 0)

        data: DataSet
        path: str
        for path in paths:
            for data in parse_data(path):
                self.validate(data, control, atol=1e-1)

        for data in parse_data(Path(path)):
            self.validate(data, control, atol=1e-1)

        self.assertEqual(len(parse_data("./case-multiple-spectra.mpt")), 3)

        for data in parse_data("./case-multiple-spectra.mpt"):
            self.validate(data, control, atol=1e-1)

<<<<<<< HEAD
    def test_z(self):
        control: DataSet = get_control_data()

        paths: List[str] = get_test_files(".z")
        self.assertTrue(len(paths) > 0)

        data: DataSet
        path: str
        for path in paths:
            for data in parse_data(path):
                self.validate(data, control)

        for data in parse_data(Path(path)):
            self.validate(data, control)

    def test_pssession(self):
        control: DataSet = get_control_data()

        paths: List[str] = get_test_files(".pssession")
        self.assertTrue(len(paths) > 0)

        data: DataSet
        path: str
        for path in paths:
            for data in parse_data(path):
                self.validate(data, control)

        for data in parse_data(Path(path)):
            self.validate(data, control)
=======
>>>>>>> 2fbd6fd8
    def test_par(self):
        control: DataSet = get_control_data()
        paths: List[str] = get_test_files(".par")
        self.assertTrue(len(paths) > 0)
        path: str
        for path in paths:
            data: DataSet
            for data in parse_data(path):
                self.validate(data, control)<|MERGE_RESOLUTION|>--- conflicted
+++ resolved
@@ -732,7 +732,6 @@
         for data in parse_data("./case-multiple-spectra.mpt"):
             self.validate(data, control, atol=1e-1)
 
-<<<<<<< HEAD
     def test_z(self):
         control: DataSet = get_control_data()
 
@@ -762,8 +761,6 @@
 
         for data in parse_data(Path(path)):
             self.validate(data, control)
-=======
->>>>>>> 2fbd6fd8
     def test_par(self):
         control: DataSet = get_control_data()
         paths: List[str] = get_test_files(".par")
@@ -772,4 +769,14 @@
         for path in paths:
             data: DataSet
             for data in parse_data(path):
+                self.validate(data, control)
+
+    def test_par(self):
+        control: DataSet = get_control_data()
+        paths: List[str] = get_test_files(".par")
+        self.assertTrue(len(paths) > 0)
+        path: str
+        for path in paths:
+            data: DataSet
+            for data in parse_data(path):
                 self.validate(data, control)